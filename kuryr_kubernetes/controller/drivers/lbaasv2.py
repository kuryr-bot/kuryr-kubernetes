# Copyright (c) 2016 Mirantis, Inc.
# All Rights Reserved.
#
#    Licensed under the Apache License, Version 2.0 (the "License"); you may
#    not use this file except in compliance with the License. You may obtain
#    a copy of the License at
#
#         http://www.apache.org/licenses/LICENSE-2.0
#
#    Unless required by applicable law or agreed to in writing, software
#    distributed under the License is distributed on an "AS IS" BASIS, WITHOUT
#    WARRANTIES OR CONDITIONS OF ANY KIND, either express or implied. See the
#    License for the specific language governing permissions and limitations
#    under the License.

import random
import time

import requests

from neutronclient.common import exceptions as n_exc
from openstack import exceptions as o_exc
<<<<<<< HEAD
=======
from openstack.load_balancer.v2 import l7_policy as o_l7p
from openstack.load_balancer.v2 import l7_rule as o_l7r
from openstack.load_balancer.v2 import listener as o_lis
from openstack.load_balancer.v2 import load_balancer as o_lb
from openstack.load_balancer.v2 import member as o_mem
from openstack.load_balancer.v2 import pool as o_pool
>>>>>>> 2f3dbbfc
from oslo_config import cfg
from oslo_log import log as logging
from oslo_utils import timeutils

from kuryr_kubernetes import clients
from kuryr_kubernetes import config
from kuryr_kubernetes.controller.drivers import base
from kuryr_kubernetes.controller.drivers import utils as c_utils
from kuryr_kubernetes import exceptions as k_exc
from kuryr_kubernetes.objects import lbaas as obj_lbaas
from kuryr_kubernetes import utils

CONF = cfg.CONF
LOG = logging.getLogger(__name__)

_ACTIVATION_TIMEOUT = CONF.neutron_defaults.lbaas_activation_timeout
_L7_POLICY_ACT_REDIRECT_TO_POOL = 'REDIRECT_TO_POOL'
# NOTE(yboaron):Prior to sending create request to Octavia, LBaaS driver
# verifies that LB is in a stable state by polling LB's provisioning_status
# using backoff timer.
# A similar method is used also for the delete flow.
# Unlike LB creation, rest of octavia operations are completed usually after
# few seconds. Next constants define the intervals values for 'fast' and
# 'slow' (will be used for LB creation)  polling.
_LB_STS_POLL_FAST_INTERVAL = 1
_LB_STS_POLL_SLOW_INTERVAL = 3
_OCTAVIA_TAGGING_VERSION = 2, 5


class LBaaSv2Driver(base.LBaaSDriver):
    """LBaaSv2Driver implements LBaaSDriver for Neutron LBaaSv2 API."""

    def __init__(self):
        super(LBaaSv2Driver, self).__init__()

        self._octavia_tags = False
        # Check if Octavia API supports tagging.
        lbaas = clients.get_loadbalancer_client()
        v = lbaas.get_api_major_version()
        if v >= _OCTAVIA_TAGGING_VERSION:
            LOG.info('Octavia supports resource tags.')
            self._octavia_tags = True
        else:
            LOG.warning('[neutron_defaults]resource_tags is set, but Octavia '
                        'API %d.%d does not support resource tagging. Kuryr '
                        'will put requested tags in the description field of '
                        'Octavia resources.', *v)

    def get_service_loadbalancer_name(self, namespace, svc_name):
        return "%s/%s" % (namespace, svc_name)

    def get_loadbalancer_pool_name(self, loadbalancer, namespace, svc_name):
        return "%s/%s/%s" % (loadbalancer.name, namespace, svc_name)

    def _add_tags(self, resource, req):
        if CONF.neutron_defaults.resource_tags:
            if self._octavia_tags:
                req['tags'] = CONF.neutron_defaults.resource_tags
            else:
                if resource in ('loadbalancer', 'listener', 'pool',
                                'l7policy'):
                    req['description'] = ','.join(
                        CONF.neutron_defaults.resource_tags)

    def ensure_loadbalancer(self, name, project_id, subnet_id, ip,
                            security_groups_ids=None, service_type=None,
                            provider=None):
        request = obj_lbaas.LBaaSLoadBalancer(
            name=name, project_id=project_id, subnet_id=subnet_id, ip=ip,
            security_groups=security_groups_ids, provider=provider)
        response = self._ensure(request, self._create_loadbalancer,
                                self._find_loadbalancer)
        if not response:
            # NOTE(ivc): load balancer was present before 'create', but got
            # deleted externally between 'create' and 'find'
            # NOTE(ltomasbo): or it is in ERROR status, so we deleted and
            # trigger the retry
            raise k_exc.ResourceNotReady(request)

        return response

    def release_loadbalancer(self, loadbalancer):
        neutron = clients.get_neutron_client()
        lbaas = clients.get_loadbalancer_client()
        self._release(
            loadbalancer,
            loadbalancer,
            lbaas.delete_load_balancer,
            loadbalancer.id,
            cascade=True)

        sg_id = self._find_listeners_sg(loadbalancer)
        if sg_id:
            # Note: reusing activation timeout as deletion timeout
            self._wait_for_deletion(loadbalancer, _ACTIVATION_TIMEOUT)
            try:
                neutron.delete_security_group(sg_id)
            except n_exc.NotFound:
                LOG.debug('Security group %s already deleted', sg_id)
            except n_exc.NeutronClientException:
                LOG.exception('Error when deleting loadbalancer security '
                              'group. Leaving it orphaned.')

    def _create_lb_security_group_rule(self, loadbalancer, listener):
        neutron = clients.get_neutron_client()
        sg_id = self._find_listeners_sg(loadbalancer)
        # if an SG for the loadbalancer has not being created, create one
        if not sg_id:
            sg = neutron.create_security_group({
                'security_group': {
                    'name': loadbalancer.name,
                    'project_id': loadbalancer.project_id,
                    },
                })
            sg_id = sg['security_group']['id']
            c_utils.tag_neutron_resources('security-groups', [sg_id])
            loadbalancer.security_groups.append(sg_id)
            vip_port = self._get_vip_port(loadbalancer)
            neutron.update_port(
                vip_port.get('id'),
                {'port': {
                    'security_groups': [sg_id]}})

        try:
            neutron.create_security_group_rule({
                'security_group_rule': {
                    'direction': 'ingress',
                    'port_range_min': listener.port,
                    'port_range_max': listener.port,
                    'protocol': listener.protocol,
                    'security_group_id': sg_id,
                    'description': listener.name,
                },
            })
        except n_exc.NeutronClientException as ex:
            if ex.status_code != requests.codes.conflict:
                LOG.exception('Failed when creating security group rule '
                              'for listener %s.', listener.name)

    def _apply_members_security_groups(self, loadbalancer, port, target_port,
                                       protocol, sg_rule_name, new_sgs=None):
        LOG.debug("Applying members security groups.")
        neutron = clients.get_neutron_client()
        lb_sg = None
        if CONF.octavia_defaults.sg_mode == 'create':
            if new_sgs:
                lb_name = sg_rule_name.split(":")[0]
                lb_sg = self._find_listeners_sg(loadbalancer, lb_name=lb_name)
            else:
                lb_sg = self._find_listeners_sg(loadbalancer)
        else:
            vip_port = self._get_vip_port(loadbalancer)
            if vip_port:
                lb_sg = vip_port.get('security_groups')[0]

        # NOTE (maysams) It might happen that the update of LBaaS SG
        # has been triggered and the LBaaS SG was not created yet.
        # This update is skiped, until the LBaaS members are created.
        if not lb_sg:
            return

        lbaas_sg_rules = neutron.list_security_group_rules(
            security_group_id=lb_sg)
        all_pod_rules = []
        add_default_rules = False

        if new_sgs:
            sgs = new_sgs
        else:
            sgs = loadbalancer.security_groups

        # Check if Network Policy allows listener on the pods
        for sg in sgs:
            if sg != lb_sg:
                if sg in config.CONF.neutron_defaults.pod_security_groups:
                    # If default sg is set, this means there is no NP
                    # associated to the service, thus falling back to the
                    # default listener rules
                    add_default_rules = True
                    break
                rules = neutron.list_security_group_rules(
                    security_group_id=sg)
                for rule in rules['security_group_rules']:
                    # copying ingress rules with same protocol onto the
                    # loadbalancer sg rules
                    # NOTE(ltomasbo): NP sg can only have rules with
                    # or without remote_ip_prefix. Rules with remote_group_id
                    # are not possible, therefore only applying the ones
                    # with or without remote_ip_prefix.
                    if (rule['protocol'] == protocol.lower() and
                            rule['direction'] == 'ingress'):
                        # If listener port not in allowed range, skip
                        min_port = rule.get('port_range_min')
                        max_port = rule.get('port_range_max')
                        if (min_port and target_port not in range(min_port,
                                                                  max_port+1)):
                            continue
                        all_pod_rules.append(rule)
                        try:
                            LOG.debug("Creating LBaaS sg rule for sg: %r",
                                      lb_sg)
                            neutron.create_security_group_rule({
                                'security_group_rule': {
                                    'direction': 'ingress',
                                    'port_range_min': port,
                                    'port_range_max': port,
                                    'protocol': protocol,
                                    'remote_ip_prefix': rule[
                                        'remote_ip_prefix'],
                                    'security_group_id': lb_sg,
                                    'description': sg_rule_name,
                                },
                            })
                        except n_exc.NeutronClientException as ex:
                            if ex.status_code != requests.codes.conflict:
                                LOG.exception('Failed when creating security '
                                              'group rule for listener %s.',
                                              sg_rule_name)

        # Delete LBaaS sg rules that do not match NP
        for rule in lbaas_sg_rules['security_group_rules']:
            if (rule.get('protocol') != protocol.lower() or
                    rule.get('port_range_min') != port or
                    rule.get('direction') != 'ingress'):
                if all_pod_rules and self._is_default_rule(rule):
                    LOG.debug("Removing default LBaaS sg rule for sg: %r",
                              lb_sg)
                    neutron.delete_security_group_rule(rule['id'])
                continue
            self._delete_rule_if_no_match(rule, all_pod_rules)

        if add_default_rules:
            try:
                LOG.debug("Restoring default LBaaS sg rule for sg: %r", lb_sg)
                neutron.create_security_group_rule({
                    'security_group_rule': {
                        'direction': 'ingress',
                        'port_range_min': port,
                        'port_range_max': port,
                        'protocol': protocol,
                        'security_group_id': lb_sg,
                        'description': sg_rule_name,
                    },
                })
            except n_exc.NeutronClientException as ex:
                if ex.status_code != requests.codes.conflict:
                    LOG.exception('Failed when creating security '
                                  'group rule for listener %s.',
                                  sg_rule_name)

    def _delete_rule_if_no_match(self, rule, all_pod_rules):
        for pod_rule in all_pod_rules:
            if pod_rule['remote_ip_prefix'] == rule['remote_ip_prefix']:
                return
        neutron = clients.get_neutron_client()
        LOG.debug("Deleting sg rule: %r", rule['id'])
        neutron.delete_security_group_rule(rule['id'])

    def _is_default_rule(self, rule):
        if (rule.get('direction') == 'ingress' and
                not rule.get('remote_ip_prefix')):
            return True
        return False

    def _remove_default_octavia_rules(self, sg_id, listener):
        neutron = clients.get_neutron_client()
        for remaining in self._provisioning_timer(
                _ACTIVATION_TIMEOUT, _LB_STS_POLL_SLOW_INTERVAL):
            listener_rules = neutron.list_security_group_rules(
                security_group_id=sg_id,
                protocol=listener.protocol,
                port_range_min=listener.port,
                port_range_max=listener.port,
                direction='ingress')
            for rule in listener_rules['security_group_rules']:
                if not (rule.get('remote_group_id') or
                        rule.get('remote_ip_prefix')):
                    # remove default sg rules
                    neutron.delete_security_group_rule(rule['id'])
                    return

    def _extend_lb_security_group_rules(self, loadbalancer, listener):
        neutron = clients.get_neutron_client()

        if CONF.octavia_defaults.sg_mode == 'create':
            sg_id = self._find_listeners_sg(loadbalancer)
            # if an SG for the loadbalancer has not being created, create one
            if not sg_id:
                sg = neutron.create_security_group({
                    'security_group': {
                        'name': loadbalancer.name,
                        'project_id': loadbalancer.project_id,
                        },
                    })
                sg_id = sg['security_group']['id']
                c_utils.tag_neutron_resources('security-groups', [sg_id])
                loadbalancer.security_groups.append(sg_id)
                vip_port = self._get_vip_port(loadbalancer)
                neutron.update_port(
                    vip_port.get('id'),
                    {'port': {
                        'security_groups': loadbalancer.security_groups}})
        else:
            sg_id = self._get_vip_port(loadbalancer).get('security_groups')[0]
            # wait until octavia adds default sg rules
            self._remove_default_octavia_rules(sg_id, listener)

        for sg in loadbalancer.security_groups:
            if sg != sg_id:
                try:
                    neutron.create_security_group_rule({
                        'security_group_rule': {
                            'direction': 'ingress',
                            'port_range_min': listener.port,
                            'port_range_max': listener.port,
                            'protocol': listener.protocol,
                            'security_group_id': sg_id,
                            'remote_group_id': sg,
                            'description': listener.name,
                        },
                    })
                except n_exc.NeutronClientException as ex:
                    if ex.status_code != requests.codes.conflict:
                        LOG.exception('Failed when creating security group '
                                      'rule for listener %s.', listener.name)

        # ensure routes have access to the services
        service_subnet_cidr = utils.get_subnet_cidr(loadbalancer.subnet_id)
        try:
            # add access from service subnet
            neutron.create_security_group_rule({
                'security_group_rule': {
                    'direction': 'ingress',
                    'port_range_min': listener.port,
                    'port_range_max': listener.port,
                    'protocol': listener.protocol,
                    'security_group_id': sg_id,
                    'remote_ip_prefix': service_subnet_cidr,
                    'description': listener.name,
                },
            })

            # add access from worker node VM subnet for non-native route
            # support
            worker_subnet_id = CONF.pod_vif_nested.worker_nodes_subnet
            if worker_subnet_id:
                worker_subnet_cidr = utils.get_subnet_cidr(worker_subnet_id)
                neutron.create_security_group_rule({
                    'security_group_rule': {
                        'direction': 'ingress',
                        'port_range_min': listener.port,
                        'port_range_max': listener.port,
                        'protocol': listener.protocol,
                        'security_group_id': sg_id,
                        'remote_ip_prefix': worker_subnet_cidr,
                        'description': listener.name,
                    },
                })
        except n_exc.NeutronClientException as ex:
            if ex.status_code != requests.codes.conflict:
                LOG.exception('Failed when creating security group rule '
                              'to enable routes for listener %s.',
                              listener.name)

    def _ensure_security_group_rules(self, loadbalancer, listener,
                                     service_type):
        namespace_isolation = (
            'namespace' in CONF.kubernetes.enabled_handlers and
            CONF.kubernetes.service_security_groups_driver == 'namespace')
        create_sg = CONF.octavia_defaults.sg_mode == 'create'

        if namespace_isolation and service_type == 'ClusterIP':
            self._extend_lb_security_group_rules(loadbalancer, listener)
        elif create_sg:
            self._create_lb_security_group_rule(loadbalancer, listener)

    def ensure_listener(self, loadbalancer, protocol, port,
                        service_type='ClusterIP'):
        name = "%s:%s:%s" % (loadbalancer.name, protocol, port)
        listener = obj_lbaas.LBaaSListener(name=name,
                                           project_id=loadbalancer.project_id,
                                           loadbalancer_id=loadbalancer.id,
                                           protocol=protocol,
                                           port=port)
        try:
            result = self._ensure_provisioned(
                loadbalancer, listener, self._create_listener,
                self._find_listener, _LB_STS_POLL_SLOW_INTERVAL)
        except o_exc.BadRequestException:
            LOG.info("Listener creation failed, most probably because "
                     "protocol %(prot)s is not supported", {'prot': protocol})
            return None

        self._ensure_security_group_rules(loadbalancer, result, service_type)

        return result

    def release_listener(self, loadbalancer, listener):
        neutron = clients.get_neutron_client()
        lbaas = clients.get_loadbalancer_client()
        self._release(loadbalancer, listener,
                      lbaas.delete_listener,
                      listener.id)

        if CONF.octavia_defaults.sg_mode == 'create':
            sg_id = self._find_listeners_sg(loadbalancer)
        else:
            sg_id = self._get_vip_port(loadbalancer).get('security_groups')[0]
        if sg_id:
            rules = neutron.list_security_group_rules(
                security_group_id=sg_id, description=listener.name)
            rules = rules['security_group_rules']
            if len(rules):
                neutron.delete_security_group_rule(rules[0]['id'])
            else:
                LOG.warning('Cannot find SG rule for %s (%s) listener.',
                            listener.id, listener.name)

    def ensure_pool(self, loadbalancer, listener):
        pool = obj_lbaas.LBaaSPool(name=listener.name,
                                   project_id=loadbalancer.project_id,
                                   loadbalancer_id=loadbalancer.id,
                                   listener_id=listener.id,
                                   protocol=listener.protocol)
        return self._ensure_provisioned(loadbalancer, pool,
                                        self._create_pool,
                                        self._find_pool)

    def ensure_pool_attached_to_lb(self, loadbalancer, namespace,
                                   svc_name, protocol):
        name = self.get_loadbalancer_pool_name(loadbalancer,
                                               namespace, svc_name)
        pool = obj_lbaas.LBaaSPool(name=name,
                                   project_id=loadbalancer.project_id,
                                   loadbalancer_id=loadbalancer.id,
                                   listener_id=None,
                                   protocol=protocol)
        return self._ensure_provisioned(loadbalancer, pool,
                                        self._create_pool,
                                        self._find_pool_by_name)

    def release_pool(self, loadbalancer, pool):
        lbaas = clients.get_loadbalancer_client()
        self._release(loadbalancer, pool, lbaas.delete_pool, pool.id)

    def ensure_member(self, loadbalancer, pool,
                      subnet_id, ip, port, target_ref_namespace,
                      target_ref_name, listener_port=None):
        name = ("%s/%s" % (target_ref_namespace, target_ref_name))
        name += ":%s" % port
        member = obj_lbaas.LBaaSMember(name=name,
                                       project_id=loadbalancer.project_id,
                                       pool_id=pool.id,
                                       subnet_id=subnet_id,
                                       ip=ip,
                                       port=port)
        result = self._ensure_provisioned(loadbalancer, member,
                                          self._create_member,
                                          self._find_member)

        network_policy = (
            'policy' in CONF.kubernetes.enabled_handlers and
            CONF.kubernetes.service_security_groups_driver == 'policy')
        if network_policy and listener_port:
            protocol = pool.protocol
            sg_rule_name = pool.name
            self._apply_members_security_groups(loadbalancer, listener_port,
                                                port, protocol, sg_rule_name)
        return result

    def release_member(self, loadbalancer, member):
        lbaas = clients.get_loadbalancer_client()
        self._release(loadbalancer, member, lbaas.delete_member, member.id,
                      member.pool_id)

    def _get_vip_port(self, loadbalancer):
        neutron = clients.get_neutron_client()
        try:
            fixed_ips = ['subnet_id=%s' % str(loadbalancer.subnet_id),
                         'ip_address=%s' % str(loadbalancer.ip)]
            ports = neutron.list_ports(fixed_ips=fixed_ips)
        except n_exc.NeutronClientException:
            LOG.error("Port with fixed ips %s not found!", fixed_ips)
            raise

        if ports['ports']:
            return ports['ports'][0]

        return None

<<<<<<< HEAD
    def _post_lb_resource(self, path, resource, request):
=======
    def _post_lb_resource(self, resource, request, **kwargs):
>>>>>>> 2f3dbbfc
        # FIXME(dulek): openstacksdk doesn't support Octavia tags until version
        #               0.24.0 (Stein+). At the moment our dependency is
        #               >=0.13.0, because we want Kuryr to support multiple
        #               OpenStack versions also in terms of dependencies (think
        #               building container images from various distros or
        #               running Kuryr on older OS-es). Once 0.24.0 is fairly
        #               stable and available, we can raise the requirement and
        #               use lbaas.create_*() directly. Until then we manually
        #               send POST request.
        lbaas = clients.get_loadbalancer_client()
<<<<<<< HEAD
        response = lbaas.post(path, json={resource: request})
        if not response.ok:
            LOG.error('Error when creating %s: %s', resource, response.text)
            response.raise_for_status()
        response = response.json()[resource]
        return response
=======
        response = lbaas.post(resource.base_path % kwargs,
                              json={resource.resource_key: request})
        if not response.ok:
            LOG.error('Error when creating %s: %s', resource.resource_key,
                      response.text)
            response.raise_for_status()
        return response.json()[resource.resource_key]
>>>>>>> 2f3dbbfc

    def _create_loadbalancer(self, loadbalancer):
        request = {
            'name': loadbalancer.name,
            'project_id': loadbalancer.project_id,
            'vip_address': str(loadbalancer.ip),
            'vip_subnet_id': loadbalancer.subnet_id,
        }

        if loadbalancer.provider is not None:
            request['provider'] = loadbalancer.provider

        self._add_tags('loadbalancer', request)
<<<<<<< HEAD

        response = self._post_lb_resource('loadbalancers', 'loadbalancer',
                                          request)

=======

        response = self._post_lb_resource(o_lb.LoadBalancer, request)

>>>>>>> 2f3dbbfc
        loadbalancer.id = response['id']
        loadbalancer.port_id = self._get_vip_port(loadbalancer).get("id")
        if (loadbalancer.provider is not None and
                loadbalancer.provider != response['provider']):
            LOG.error("Request provider(%s) != Response provider(%s)",
                      loadbalancer.provider,
                      response['provider'])
            return None
        loadbalancer.provider = response['provider']
        return loadbalancer

    def _find_loadbalancer(self, loadbalancer):
        lbaas = clients.get_loadbalancer_client()
        response = lbaas.load_balancers(
            name=loadbalancer.name,
            project_id=loadbalancer.project_id,
            vip_address=str(loadbalancer.ip),
            vip_subnet_id=loadbalancer.subnet_id)

        try:
            os_lb = next(response)  # openstacksdk returns a generator
            loadbalancer.id = os_lb['id']
            loadbalancer.port_id = self._get_vip_port(loadbalancer).get("id")
            loadbalancer.provider = os_lb['provider']
            if os_lb['provisioning_status'] == 'ERROR':
                self.release_loadbalancer(loadbalancer)
                return None
        except (KeyError, StopIteration):
            return None

        return loadbalancer

    def _create_listener(self, listener):
        request = {
            'name': listener.name,
            'project_id': listener.project_id,
            'loadbalancer_id': listener.loadbalancer_id,
            'protocol': listener.protocol,
            'protocol_port': listener.port,
        }
        self._add_tags('listener', request)
<<<<<<< HEAD
        response = self._post_lb_resource('listeners', 'listener', request)
=======
        response = self._post_lb_resource(o_lis.Listener, request)
>>>>>>> 2f3dbbfc
        listener.id = response['id']
        return listener

    def _find_listener(self, listener):
        lbaas = clients.get_loadbalancer_client()
        response = lbaas.listeners(
            name=listener.name,
            project_id=listener.project_id,
            load_balancer_id=listener.loadbalancer_id,
            protocol=listener.protocol,
            protocol_port=listener.port)

        try:
            os_listener = next(response)
            listener.id = os_listener['id']
        except (KeyError, StopIteration):
            return None

        return listener

    def _create_pool(self, pool):
        # TODO(ivc): make lb_algorithm configurable
        lb_algorithm = 'ROUND_ROBIN'
        request = {
            'name': pool.name,
            'project_id': pool.project_id,
            'listener_id': pool.listener_id,
            'loadbalancer_id': pool.loadbalancer_id,
            'protocol': pool.protocol,
            'lb_algorithm': lb_algorithm,
        }
        self._add_tags('pool', request)
<<<<<<< HEAD
        response = self._post_lb_resource('pools', 'pool', request)
=======
        response = self._post_lb_resource(o_pool.Pool, request)
>>>>>>> 2f3dbbfc
        pool.id = response['id']
        return pool

    def _find_pool(self, pool, by_listener=True):
        lbaas = clients.get_loadbalancer_client()
        response = lbaas.pools(
            name=pool.name,
            project_id=pool.project_id,
            loadbalancer_id=pool.loadbalancer_id,
            protocol=pool.protocol)

        try:
            if by_listener:
                pools = [p for p in response if pool.listener_id
                         in {l['id'] for l in p['listeners']}]
            else:
                pools = [p for p in response if pool.name == p['name']]

            pool.id = pools[0]['id']
        except (KeyError, IndexError):
            return None
        return pool

    def _find_pool_by_name(self, pool):
        return self._find_pool(pool, by_listener=False)

    def _create_member(self, member):
        request = {
            'name': member.name,
            'project_id': member.project_id,
            'subnet_id': member.subnet_id,
            'address': str(member.ip),
            'protocol_port': member.port,
        }
        self._add_tags('member', request)
<<<<<<< HEAD
        response = self._post_lb_resource('pools/%s/members' % member.pool_id,
                                          'member', request)
=======
        response = self._post_lb_resource(o_mem.Member, request,
                                          pool_id=member.pool_id)
>>>>>>> 2f3dbbfc
        member.id = response['id']
        return member

    def _find_member(self, member):
        lbaas = clients.get_loadbalancer_client()
        response = lbaas.members(
            member.pool_id,
            name=member.name,
            project_id=member.project_id,
            subnet_id=member.subnet_id,
            address=member.ip,
            protocol_port=member.port)

        try:
            member.id = next(response)['id']
        except (KeyError, StopIteration):
            return None

        return member

    def _ensure(self, obj, create, find):
        okay_codes = (409, 500)
        try:
            result = create(obj)
            LOG.debug("Created %(obj)s", {'obj': result})
            return result
        except o_exc.HttpException as e:
            if e.status_code not in okay_codes:
                raise
        except requests.exceptions.HTTPError as e:
            if e.response.status_code not in okay_codes:
                raise

        result = find(obj)
        if result:
            LOG.debug("Found %(obj)s", {'obj': result})
        return result

    def _ensure_provisioned(self, loadbalancer, obj, create, find,
                            interval=_LB_STS_POLL_FAST_INTERVAL):
        for remaining in self._provisioning_timer(_ACTIVATION_TIMEOUT,
                                                  interval):
            self._wait_for_provisioning(loadbalancer, remaining, interval)
            try:
                result = self._ensure(obj, create, find)
                if result:
                    return result
            except o_exc.BadRequestException:
                continue

        raise k_exc.ResourceNotReady(obj)

    def _release(self, loadbalancer, obj, delete, *args, **kwargs):
        for remaining in self._provisioning_timer(_ACTIVATION_TIMEOUT):
            try:
                try:
                    delete(*args, **kwargs)
                    return
                except (o_exc.ConflictException, o_exc.BadRequestException):
                    self._wait_for_provisioning(loadbalancer, remaining)
            except o_exc.ResourceNotFound:
                return

        raise k_exc.ResourceNotReady(obj)

    def _wait_for_provisioning(self, loadbalancer, timeout,
                               interval=_LB_STS_POLL_FAST_INTERVAL):
        lbaas = clients.get_loadbalancer_client()

        for remaining in self._provisioning_timer(timeout, interval):
            response = lbaas.get_load_balancer(loadbalancer.id)
            status = response['provisioning_status']
            if status == 'ACTIVE':
                LOG.debug("Provisioning complete for %(lb)s", {
                    'lb': loadbalancer})
                return
            else:
                LOG.debug("Provisioning status %(status)s for %(lb)s, "
                          "%(rem).3gs remaining until timeout",
                          {'status': status, 'lb': loadbalancer,
                           'rem': remaining})

        raise k_exc.ResourceNotReady(loadbalancer)

    def _wait_for_deletion(self, loadbalancer, timeout,
                           interval=_LB_STS_POLL_FAST_INTERVAL):
        lbaas = clients.get_loadbalancer_client()

        for remaining in self._provisioning_timer(timeout, interval):
            try:
                lbaas.get_load_balancer(loadbalancer.id)
            except o_exc.ResourceNotFound:
                return

    def _provisioning_timer(self, timeout,
                            interval=_LB_STS_POLL_FAST_INTERVAL):
        # REVISIT(ivc): consider integrating with Retry
        max_interval = 15
        with timeutils.StopWatch(duration=timeout) as timer:
            while not timer.expired():
                yield timer.leftover()
                interval = interval * 2 * random.gauss(0.8, 0.05)
                interval = min(interval, max_interval)
                interval = min(interval, timer.leftover())
                if interval:
                    time.sleep(interval)

    def _find_listeners_sg(self, loadbalancer, lb_name=None):
        neutron = clients.get_neutron_client()
        if lb_name:
            sgs = neutron.list_security_groups(
                name=lb_name, project_id=loadbalancer.project_id)
            # NOTE(ltomasbo): lb_name parameter is only passed when sg_mode
            # is 'create' and in that case there is only one sg associated
            # to the loadbalancer
            try:
                sg_id = sgs['security_groups'][0]['id']
            except IndexError:
                sg_id = None
                LOG.debug("Security Group not created yet for LBaaS.")
            return sg_id
        try:
            sgs = neutron.list_security_groups(
                name=loadbalancer.name, project_id=loadbalancer.project_id)
            for sg in sgs['security_groups']:
                sg_id = sg['id']
                if sg_id in loadbalancer.security_groups:
                    return sg_id
        except n_exc.NeutronClientException:
            LOG.exception('Cannot list security groups for loadbalancer %s.',
                          loadbalancer.name)

        return None

    def get_lb_by_uuid(self, lb_uuid):
        lbaas = clients.get_loadbalancer_client()
        try:
            response = lbaas.get_load_balancer(lb_uuid)
        except o_exc.ResourceNotFound:
            LOG.debug("Couldn't find loadbalancer with uuid=%s", lb_uuid)
            return None

        return obj_lbaas.LBaaSLoadBalancer(
            id=response['id'],
            port_id=response['vip_port_id'],
            name=response['name'],
            project_id=response['project_id'],
            subnet_id=response['vip_subnet_id'],
            ip=response['vip_address'],
            security_groups=None,
            provider=response['provider'])

    def get_pool_by_name(self, pool_name, project_id):
        lbaas = clients.get_loadbalancer_client()

        # NOTE(yboaron): pool_name should be constructed using
        # get_loadbalancer_pool_name function, which means that pool's name
        # is unique

        pools = lbaas.pools(project_id=project_id)
        for entry in pools:
            if not entry:
                continue
            if entry['name'] == pool_name:
                listener_id = (entry['listeners'][0]['id'] if
                               entry['listeners'] else None)
                return obj_lbaas.LBaaSPool(
                    name=entry['name'], project_id=entry['project_id'],
                    loadbalancer_id=entry['loadbalancers'][0]['id'],
                    listener_id=listener_id,
                    protocol=entry['protocol'], id=entry['id'])
        return None

    def ensure_l7_policy(self, namespace, route_name,
                         loadbalancer, pool,
                         listener_id):
        name = namespace + route_name
        l7_policy = obj_lbaas.LBaaSL7Policy(name=name,
                                            project_id=pool.project_id,
                                            listener_id=listener_id,
                                            redirect_pool_id=pool.id)

        return self._ensure_provisioned(
            loadbalancer, l7_policy, self._create_l7_policy,
            self._find_l7_policy)

    def release_l7_policy(self, loadbalancer, l7_policy):
        lbaas = clients.get_loadbalancer_client()
        self._release(
            loadbalancer, l7_policy, lbaas.delete_l7_policy,
            l7_policy.id)

    def _create_l7_policy(self, l7_policy):
        request = {
            'action': _L7_POLICY_ACT_REDIRECT_TO_POOL,
            'listener_id': l7_policy.listener_id,
            'name': l7_policy.name,
            'project_id': l7_policy.project_id,
            'redirect_pool_id': l7_policy.redirect_pool_id,
        }
        self._add_tags('l7policy', request)
<<<<<<< HEAD
        response = self._post_lb_resource('l7policies', 'l7policy', request)
=======
        response = self._post_lb_resource(o_l7p.L7Policy, request)
>>>>>>> 2f3dbbfc
        l7_policy.id = response['id']
        return l7_policy

    def _find_l7_policy(self, l7_policy):
        lbaas = clients.get_loadbalancer_client()
        response = lbaas.l7_policies(
            name=l7_policy.name,
            project_id=l7_policy.project_id,
            redirect_pool_id=l7_policy.redirect_pool_id,
            listener_id=l7_policy.listener_id)
        try:
            l7_policy.id = next(response)['id']
        except (KeyError, StopIteration):
            return None
        return l7_policy

    def ensure_l7_rule(self, loadbalancer, l7_policy, compare_type,
                       type, value):

        l7_rule = obj_lbaas.LBaaSL7Rule(
            compare_type=compare_type, l7policy_id=l7_policy.id,
            type=type, value=value)
        return self._ensure_provisioned(
            loadbalancer, l7_rule, self._create_l7_rule,
            self._find_l7_rule)

    def _create_l7_rule(self, l7_rule):
        request = {
            'compare_type': l7_rule.compare_type,
            'type': l7_rule.type,
            'value': l7_rule.value
        }
        self._add_tags('rule', request)
<<<<<<< HEAD
        response = self._post_lb_resource(
            'l7policies/%s/rules' % l7_rule.l7policy_id, 'rule', request)
=======
        response = self._post_lb_resource(o_l7r.L7Rule, request,
                                          l7policy_id=l7_rule.l7policy_id)
>>>>>>> 2f3dbbfc
        l7_rule.id = response['id']
        return l7_rule

    def _find_l7_rule(self, l7_rule):
        lbaas = clients.get_loadbalancer_client()
        response = lbaas.l7_rules(
            l7_rule.l7policy_id,
            type=l7_rule.type,
            value=l7_rule.value,
            compare_type=l7_rule.compare_type)
        try:
            l7_rule.id = next(response)['id']
        except (KeyError, StopIteration):
            return None
        return l7_rule

    def release_l7_rule(self, loadbalancer, l7_rule):
        lbaas = clients.get_loadbalancer_client()
        self._release(
            loadbalancer, l7_rule, lbaas.delete_l7_rule,
            l7_rule.id, l7_rule.l7policy_id)

    def update_l7_rule(self, l7_rule, new_value):
        lbaas = clients.get_loadbalancer_client()
        try:
            lbaas.update_l7_rule(
                l7_rule.id, l7_rule.l7policy_id,
                value=new_value)
        except o_exc.SDKException:
            LOG.exception("Failed to update l7_rule- id=%s ", l7_rule.id)
            raise

    def is_pool_used_by_other_l7policies(self, l7policy, pool):
        lbaas = clients.get_loadbalancer_client()
        l7policy_list = lbaas.l7_policies(project_id=l7policy.project_id)
        for entry in l7policy_list:
            if not entry:
                continue
            if (entry['redirect_pool_id'] == pool.id and
                    entry['id'] != l7policy.id):
                return True
        return False

    def update_lbaas_sg(self, service, sgs):
        LOG.debug('Setting SG for LBaaS VIP port')

        svc_namespace = service['metadata']['namespace']
        svc_name = service['metadata']['name']
        svc_ports = service['spec']['ports']

        lbaas_name = "%s/%s" % (svc_namespace, svc_name)

        endpoints_link = utils.get_endpoints_link(service)
        k8s = clients.get_kubernetes_client()
        endpoint = k8s.get(endpoints_link)

        lbaas = utils.get_lbaas_state(endpoint)
        if not lbaas:
            return

        lbaas_obj = lbaas.loadbalancer
        lbaas_obj.security_groups = sgs

        utils.set_lbaas_state(endpoint, lbaas)

        for port in svc_ports:
            port_protocol = port['protocol']
            lbaas_port = port['port']
            target_port = port['targetPort']
            sg_rule_name = "%s:%s:%s" % (lbaas_name, port_protocol, lbaas_port)

            self._apply_members_security_groups(lbaas_obj, lbaas_port,
                                                target_port, port_protocol,
                                                sg_rule_name, sgs)<|MERGE_RESOLUTION|>--- conflicted
+++ resolved
@@ -20,15 +20,12 @@
 
 from neutronclient.common import exceptions as n_exc
 from openstack import exceptions as o_exc
-<<<<<<< HEAD
-=======
 from openstack.load_balancer.v2 import l7_policy as o_l7p
 from openstack.load_balancer.v2 import l7_rule as o_l7r
 from openstack.load_balancer.v2 import listener as o_lis
 from openstack.load_balancer.v2 import load_balancer as o_lb
 from openstack.load_balancer.v2 import member as o_mem
 from openstack.load_balancer.v2 import pool as o_pool
->>>>>>> 2f3dbbfc
 from oslo_config import cfg
 from oslo_log import log as logging
 from oslo_utils import timeutils
@@ -519,11 +516,7 @@
 
         return None
 
-<<<<<<< HEAD
-    def _post_lb_resource(self, path, resource, request):
-=======
     def _post_lb_resource(self, resource, request, **kwargs):
->>>>>>> 2f3dbbfc
         # FIXME(dulek): openstacksdk doesn't support Octavia tags until version
         #               0.24.0 (Stein+). At the moment our dependency is
         #               >=0.13.0, because we want Kuryr to support multiple
@@ -534,14 +527,6 @@
         #               use lbaas.create_*() directly. Until then we manually
         #               send POST request.
         lbaas = clients.get_loadbalancer_client()
-<<<<<<< HEAD
-        response = lbaas.post(path, json={resource: request})
-        if not response.ok:
-            LOG.error('Error when creating %s: %s', resource, response.text)
-            response.raise_for_status()
-        response = response.json()[resource]
-        return response
-=======
         response = lbaas.post(resource.base_path % kwargs,
                               json={resource.resource_key: request})
         if not response.ok:
@@ -549,7 +534,6 @@
                       response.text)
             response.raise_for_status()
         return response.json()[resource.resource_key]
->>>>>>> 2f3dbbfc
 
     def _create_loadbalancer(self, loadbalancer):
         request = {
@@ -563,16 +547,9 @@
             request['provider'] = loadbalancer.provider
 
         self._add_tags('loadbalancer', request)
-<<<<<<< HEAD
-
-        response = self._post_lb_resource('loadbalancers', 'loadbalancer',
-                                          request)
-
-=======
 
         response = self._post_lb_resource(o_lb.LoadBalancer, request)
 
->>>>>>> 2f3dbbfc
         loadbalancer.id = response['id']
         loadbalancer.port_id = self._get_vip_port(loadbalancer).get("id")
         if (loadbalancer.provider is not None and
@@ -614,11 +591,7 @@
             'protocol_port': listener.port,
         }
         self._add_tags('listener', request)
-<<<<<<< HEAD
-        response = self._post_lb_resource('listeners', 'listener', request)
-=======
         response = self._post_lb_resource(o_lis.Listener, request)
->>>>>>> 2f3dbbfc
         listener.id = response['id']
         return listener
 
@@ -651,11 +624,7 @@
             'lb_algorithm': lb_algorithm,
         }
         self._add_tags('pool', request)
-<<<<<<< HEAD
-        response = self._post_lb_resource('pools', 'pool', request)
-=======
         response = self._post_lb_resource(o_pool.Pool, request)
->>>>>>> 2f3dbbfc
         pool.id = response['id']
         return pool
 
@@ -691,13 +660,8 @@
             'protocol_port': member.port,
         }
         self._add_tags('member', request)
-<<<<<<< HEAD
-        response = self._post_lb_resource('pools/%s/members' % member.pool_id,
-                                          'member', request)
-=======
         response = self._post_lb_resource(o_mem.Member, request,
                                           pool_id=member.pool_id)
->>>>>>> 2f3dbbfc
         member.id = response['id']
         return member
 
@@ -899,11 +863,7 @@
             'redirect_pool_id': l7_policy.redirect_pool_id,
         }
         self._add_tags('l7policy', request)
-<<<<<<< HEAD
-        response = self._post_lb_resource('l7policies', 'l7policy', request)
-=======
         response = self._post_lb_resource(o_l7p.L7Policy, request)
->>>>>>> 2f3dbbfc
         l7_policy.id = response['id']
         return l7_policy
 
@@ -937,13 +897,8 @@
             'value': l7_rule.value
         }
         self._add_tags('rule', request)
-<<<<<<< HEAD
-        response = self._post_lb_resource(
-            'l7policies/%s/rules' % l7_rule.l7policy_id, 'rule', request)
-=======
         response = self._post_lb_resource(o_l7r.L7Rule, request,
                                           l7policy_id=l7_rule.l7policy_id)
->>>>>>> 2f3dbbfc
         l7_rule.id = response['id']
         return l7_rule
 
