--- conflicted
+++ resolved
@@ -111,23 +111,6 @@
         LOG.debug("Creating network resources for namespace: %s", ns_name)
         net_crd_spec = self._drv_subnets.create_namespace_network(ns_name,
                                                                   project_id)
-<<<<<<< HEAD
-        try:
-            net_crd_sg = self._drv_sg.create_namespace_sg(ns_name, project_id,
-                                                          net_crd_spec)
-        except os_exc.SDKException:
-            LOG.exception("Error creating security group for the namespace. "
-                          "Rolling back created network resources.")
-            self._drv_subnets.rollback_network_resources(net_crd_spec, ns_name)
-            raise
-        if net_crd_sg:
-            net_crd_spec.update(net_crd_sg)
-        else:
-            LOG.debug("No SG created for the namespace. Namespace isolation "
-                      "will not be enforced.")
-
-=======
->>>>>>> 911d65fe
         # create CRD resource for the network
         try:
             net_crd = self._add_kuryrnet_crd(ns_name, net_crd_spec)
