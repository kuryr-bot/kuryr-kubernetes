# Copyright (c) 2016 Mirantis, Inc.
# All Rights Reserved.
#
#    Licensed under the Apache License, Version 2.0 (the "License"); you may
#    not use this file except in compliance with the License. You may obtain
#    a copy of the License at
#
#         http://www.apache.org/licenses/LICENSE-2.0
#
#    Unless required by applicable law or agreed to in writing, software
#    distributed under the License is distributed on an "AS IS" BASIS, WITHOUT
#    WARRANTIES OR CONDITIONS OF ANY KIND, either express or implied. See the
#    License for the specific language governing permissions and limitations
#    under the License.

from functools import partial
import os

from keystoneauth1 import loading as ks_loading
from kuryr.lib import utils
from neutronclient.v2_0 import client
from openstack import connection
from openstack import exceptions as os_exc
from openstack.network.v2 import port as os_port

from kuryr_kubernetes import config
from kuryr_kubernetes import k8s_client

_clients = {}
_NEUTRON_CLIENT = 'neutron-client'
_KUBERNETES_CLIENT = 'kubernetes-client'
_OPENSTACKSDK = 'openstacksdk'
CONF = config.CONF


def get_network_client():
    return _clients[_OPENSTACKSDK].network


def get_neutron_client():
    return _clients[_NEUTRON_CLIENT]


def get_openstacksdk():
    return _clients[_OPENSTACKSDK]


def get_loadbalancer_client():
    return get_openstacksdk().load_balancer


def get_kubernetes_client():
    return _clients[_KUBERNETES_CLIENT]


def setup_clients():
    setup_neutron_client()
    setup_kubernetes_client()
    setup_openstacksdk()


def setup_neutron_client():
    # Taken from kuryr.lib
    conf_group = config.neutron_group.name
    auth_plugin = ks_loading.load_auth_from_conf_options(CONF, conf_group)
    session = ks_loading.load_session_from_conf_options(CONF, conf_group,
                                                        auth=auth_plugin)
    endpoint_type = getattr(getattr(CONF, conf_group), 'endpoint_type')
    region_name = getattr(getattr(CONF, conf_group), 'region_name')

    _clients[_NEUTRON_CLIENT] = client.Client(session=session,
                                              auth=auth_plugin,
                                              endpoint_type=endpoint_type,
                                              region_name=region_name)


def setup_kubernetes_client():
    if config.CONF.kubernetes.api_root:
        api_root = config.CONF.kubernetes.api_root
    else:
        # NOTE(dulek): This is for containerized deployments, i.e. running in
        #              K8s Pods.
        host = os.environ['KUBERNETES_SERVICE_HOST']
        port = os.environ['KUBERNETES_SERVICE_PORT_HTTPS']
        api_root = "https://%s:%s" % (host, port)
    _clients[_KUBERNETES_CLIENT] = k8s_client.K8sClient(api_root)


def _create_ports(self, payload):
    """bulk create ports using openstacksdk module"""
    # TODO(gryf): this should be implemented on openstacksdk instead.
    response = self.post(os_port.Port.base_path, json=payload)

    if not response.ok:
        raise os_exc.SDKException('Error when bulk creating ports: %s',
                                  response.text)
    return (os_port.Port(**item) for item in response.json()['ports'])


def setup_openstacksdk():
    auth_plugin = utils.get_auth_plugin('neutron')
    session = utils.get_keystone_session('neutron', auth_plugin)
    conn = connection.Connection(
        session=session,
        region_name=getattr(config.CONF.neutron, 'region_name', None))
<<<<<<< HEAD
    _clients[_OPENSTACKSDK] = conn
=======
    conn.network.create_ports = partial(_create_ports, conn.network)
    _clients[_OPENSTACKSDK] = conn


def setup_pod_resources_client():
    root_dir = config.CONF.sriov.kubelet_root_dir
    _clients[_POD_RESOURCES_CLIENT] = pr_client.PodResourcesClient(root_dir)
>>>>>>> 5e52e1b6
<|MERGE_RESOLUTION|>--- conflicted
+++ resolved
@@ -103,14 +103,5 @@
     conn = connection.Connection(
         session=session,
         region_name=getattr(config.CONF.neutron, 'region_name', None))
-<<<<<<< HEAD
-    _clients[_OPENSTACKSDK] = conn
-=======
     conn.network.create_ports = partial(_create_ports, conn.network)
-    _clients[_OPENSTACKSDK] = conn
-
-
-def setup_pod_resources_client():
-    root_dir = config.CONF.sriov.kubelet_root_dir
-    _clients[_POD_RESOURCES_CLIENT] = pr_client.PodResourcesClient(root_dir)
->>>>>>> 5e52e1b6
+    _clients[_OPENSTACKSDK] = conn